--- conflicted
+++ resolved
@@ -6,11 +6,7 @@
 
 setup(
     name="gym_coppelia_sim",
-<<<<<<< HEAD
-    version="1.2.1",
-=======
     version="0.2.0",
->>>>>>> e6d5e0cb
     license="Apache License 2.0",
     install_requires=[
         "gym==0.21.0",
